--- conflicted
+++ resolved
@@ -639,15 +639,9 @@
       comres.iopt_exp = 6 # to export as csv
       path = dir + "\\" + file_name + ".csv"
       comres.f_name = path
-<<<<<<< HEAD
       comres.iopt_sep = 0 # to use specified column and decimal separator symbols
       comres.col_Sep = column_separator
       comres.dec_Sep = decimal_separator
-=======
-      comres.iopt_sep = 0 # Do NOT use system separator
-      comres.col_Sep = "," # Column separator
-      comres.dec_Sep = "." # Decimal separator
->>>>>>> 15399a2f
       comres.iopt_honly = 0 # to export data and not only the header
       comres.iopt_locn = 3 # column header includes path
       comres.ciopt_head = 1 # full variable name
