--- conflicted
+++ resolved
@@ -918,41 +918,23 @@
     """
     new_string = ""
     is_after_char_1 = False
-<<<<<<< HEAD
-    string_between_char_1_occurences = ""
-    for c in original:
-      if c == char1:
-        is_after_char_1 = True
-        new_string += string_between_char_1_occurences
-        string_between_char_1_occurences = ""
-=======
     string_between_char_1_occurrences = ""
     for c in original:
       if c == char1:
         is_after_char_1 = True
         new_string += string_between_char_1_occurrences
         string_between_char_1_occurrences = ""
->>>>>>> a33d4b8a
       elif c == char2:
         if is_after_char_1:
           new_string += replacement
         else:
           new_string += c 
-<<<<<<< HEAD
-        string_between_char_1_occurences = ""  
-        is_after_char_1 = False
-      if is_after_char_1:
-        string_between_char_1_occurences += c
-      elif not c == char2:
-        new_string += c   
-=======
         string_between_char_1_occurrences = ""  
         is_after_char_1 = False
       if is_after_char_1:
         string_between_char_1_occurrences += c
       elif not c == char2:
         new_string += c  
->>>>>>> a33d4b8a
     return new_string   
 
   @staticmethod
