{
 "cells": [
  {
   "cell_type": "markdown",
   "metadata": {},
   "source": [
    "---\n",
    "title: 'Getting Started'\n",
    "toc: true\n",
    "number-sections: true\n",
    "mainfont: Arial\n",
    "format:\n",
    "  html: default\n",
    "jupyter: python3\n",
    "---"
   ]
  },
  {
   "cell_type": "code",
   "execution_count": 1,
   "metadata": {},
   "outputs": [],
   "source": [
    "#| echo: false\n",
    "#| output: false\n",
    "%load_ext autoreload\n",
    "%autoreload 2\n",
    "import sys\n",
    "sys.path.append(r\"..\\..\\src\")"
   ]
  },
  {
   "cell_type": "markdown",
   "metadata": {},
   "source": [
<<<<<<< HEAD
    "**The tutorials have been moved to the [website](../_site/docs/tutorials/overview.html). The version here is no longer maintained.**\n",
    "\n",
=======
>>>>>>> e43e8034
    "This tutorial gives an overview of the interaction with the *PowerFactory* database using *powfacpy*. The methods introduced in this tutorial serve as a basis to do more complex things and to write more readable code using less lines of code. Furthermore, the error messages *powfacpy* provides are a great help when debugging larger scripts or in larger projects that use the python API of *PowerFactory*.  \n",
    "\n",
    "For a complete list of classes and methods, please have a look at the *API* Chapter of the documentation or at the source code.\n",
    "\n",
    "Similar to using the Python API of *PowerFactory* directly, we first need to import the powerfactory module from *PowerFactory*'s installation directory (in case you want to access PowerFactory externally using IPython/Jupyter) and get the application. "
   ]
  },
  {
   "cell_type": "code",
   "execution_count": 2,
   "metadata": {},
   "outputs": [],
   "source": [
    "# If you use IPython/Jupyter:\n",
    "import sys\n",
    "\n",
    "sys.path.append(\n",
    "    r\"C:\\Program Files\\DIgSILENT\\PowerFactory 2023 SP5\\Python\\3.11\"\n",
    ")  # you may use a different directory\n",
    "# Get the PF app\n",
    "import powerfactory\n",
    "\n",
    "app = powerfactory.GetApplication()"
   ]
  },
  {
   "cell_type": "markdown",
   "metadata": {},
   "source": [
    "Then import *powfacpy* and create an instance of class `PFActiveProject` (with argument `app`). This interface class is mainly used to interact with the active project in the *PowerFactory* database as we will see below. "
   ]
  },
  {
   "cell_type": "code",
   "execution_count": 3,
   "metadata": {},
   "outputs": [],
   "source": [
    "from powfacpy.base.active_project import ActiveProject\n",
    "\n",
    "pfp = ActiveProject(app)"
   ]
  },
  {
   "cell_type": "markdown",
   "metadata": {},
   "source": [
    "Note that `pfp` has an attribute `app` that can be used similar to the `app` variable we loaded from the `powerfactory` module. \n",
    "\n",
    "The *PowerFactory* project used in this tutorial can be found in the powfacpy repository under *tests\\tests_input\\powfacpy_tests.pfd*. \n",
    "\n",
    "Here are two ways to 1. show the PowerFactory application and 2. activate a project:"
   ]
  },
  {
   "cell_type": "code",
   "execution_count": 4,
   "metadata": {},
   "outputs": [
    {
     "data": {
      "text/plain": [
       "0"
      ]
     },
     "execution_count": 4,
     "metadata": {},
     "output_type": "execute_result"
    }
   ],
   "source": [
    "app.Show()\n",
    "app.ActivateProject(\n",
    "    r\"powfacpy\\powfacpy_tests_copy_where_tests_run\"\n",
    ")  # You may change the project path.\n",
    "\n",
    "pfp.app.Show()\n",
    "pfp.app.ActivateProject(\n",
    "    r\"powfacpy\\powfacpy_tests_copy_where_tests_run\"\n",
    ")  # You may change the project path."
   ]
  },
  {
   "cell_type": "markdown",
   "metadata": {},
   "source": [
    "So where does `pfp` differ from the Python interface that `app` provides? Let's see."
   ]
  },
  {
   "cell_type": "code",
   "execution_count": 5,
   "metadata": {},
   "outputs": [
    {
     "data": {
      "text/plain": [
       "<powerfactory.DataObject <l1>\\seberlein.IntUser\\powfacpy\\powfacpy_tests_copy_where_tests_run.IntPrj\\Study Cases.IntPrjfolder\\test_active_project_interface\\Study Case 1.IntCase</l1>>"
      ]
     },
     "execution_count": 5,
     "metadata": {},
     "output_type": "execute_result"
    }
   ],
   "source": [
    "# | echo: false\n",
    "# | output: false\n",
    "pfp.activate_study_case(r\"Study Cases\\test_active_project_interface\\Study Case 1\")"
   ]
  },
  {
   "cell_type": "markdown",
   "metadata": {},
   "source": [
    "# Accessing Objects\n",
    " Let's access an object from the *PowerFactory* database. When using `app`, we would use the methods `app.GetProjectFolder`, `app.GetChildren` or `app.GetContents`. Instead, we use `pfp.get_obj` with the path of the object (**relative to the folder of the active project**) as an argument: "
   ]
  },
  {
   "cell_type": "code",
   "execution_count": 6,
   "metadata": {},
   "outputs": [],
   "source": [
    "mv_terminal = pfp.get_obj(\n",
    "    r\"Network Model\\Network Data\\test_active_project_interface\\Grid\\Terminal MV\"\n",
    ")[0]"
   ]
  },
  {
   "cell_type": "markdown",
   "metadata": {},
   "source": [
    "The `[0]` at the end is necessary because the method always returns a list (with one element in this case). \n",
    "\n",
    "Note that you can easily copy and paste the path from the data manager while selecting the object in the data tree: \n",
    "\n",
    "![object path](figures/object_path.png)"
   ]
  },
  {
   "cell_type": "markdown",
   "metadata": {},
   "source": [
    "`pfp.get_obj` also differs in other ways from `app.GetContents` and `app.GetCalcRelevantObjects`. You can set a condition for the objects that you want to access, which is best described by an example:"
   ]
  },
  {
   "cell_type": "code",
   "execution_count": 7,
   "metadata": {},
   "outputs": [],
   "source": [
    "hv_terminals = pfp.get_obj(\n",
    "    r\"Network Model\\Network Data\\test_active_project_interface\\Grid\\*.ElmTerm\",\n",
    "    condition=lambda x: x.uknom > 50,\n",
    ")"
   ]
  },
  {
   "attachments": {},
   "cell_type": "markdown",
   "metadata": {},
   "source": [
    "First of all, we use a wildcard (`*.ElmTerm`) to access all terminals in the `Grid` folder. The `condition` argument is a function that defines a certain condition the objects have to fulfill and returns a boolean value. In this case, the input argument `x` is an `ElmTerm` and `x.uknom > 50` gets its attribute `uknom` (nominal voltage) and checks whether it is larger than 50 (kV). Using this `.uknom` notation is equivalent to using `getattr(x, \"uknom\")`, which is a python method that returns an attribute of any object (also *PowerFactory* objects). You can also define more complex functions, such as `lambda x: x.uknom > 50 and x.uknom < 200` to access terminals between 50 and 200 kV.\n",
    "\n",
    "It is also possible to include subfolders in the search for objects:"
   ]
  },
  {
   "cell_type": "code",
   "execution_count": 8,
   "metadata": {},
   "outputs": [],
   "source": [
    "terminals = pfp.get_obj(\n",
    "    r\"Network Model\\Network Data\\*.ElmTerm\", include_subfolders=True\n",
    ")"
   ]
  },
  {
   "cell_type": "markdown",
   "metadata": {},
   "source": [
    "This will search in `Network Model\\Network Data` and all its subfolders (by default `include_subfolders` is `False`, be carefull as including all subfolders in the search can affect the performance).\n",
    "\n",
    "What's also very helpful is that `pfp.get_obj` throws an error if the path is incorrect and shows exactly where it fails. So\n",
    "\n",
    "`terminals = pfp.get_obj(r\"Network Model\\wrong_folder_name\\*.ElmTerm\")` \n",
    "\n",
    "will throw an error:\n",
    "\n",
    "PFPathError: 'wrong_folder_name' does not exist in '\\user\\powfacpy_base\\Network Model'"
   ]
  },
  {
   "attachments": {},
   "cell_type": "markdown",
   "metadata": {},
   "source": [
    "By default, an exception is also raised if no objects are found in the specified folder. For example:\n",
    "\n",
    "```python\n",
    "terminals = pfp.get_obj(r\"Network Model\\Network Data\\wrong_object_name*\", include_subfolders=True)\n",
    "```\n",
    "\n",
    "returns\n",
    "\n",
    "PFPathError: 'wrong_object_name*' does not exist in '\\user\\powfacpy_base\\Network Model\\Network Data'\n",
    "\n",
    "This can be turned off by setting the optional argument `error_if_non_existent=False`, then an empty list will be returned.\n",
    "\n",
    "If you want to access objects in a folder many times and don't want to use the whole path relative to the active project every time, you can also specifiy a parent folder where the search path starts (this can also be more performant):"
   ]
  },
  {
   "cell_type": "code",
   "execution_count": 9,
   "metadata": {},
   "outputs": [],
   "source": [
    "grid_folder = pfp.get_obj(\n",
    "    r\"Network Model\\Network Data\\test_active_project_interface\\Grid\"\n",
    ")[0]\n",
    "\n",
    "mv_terminal = pfp.get_obj(\"Terminal MV\", parent_folder=grid_folder)[0]\n",
    "hv_terminal = pfp.get_obj(\"Terminal HV 1\", parent_folder=grid_folder)[0]"
   ]
  },
  {
   "attachments": {},
   "cell_type": "markdown",
   "metadata": {},
   "source": [
    "You can also use brackets to call `get_obj` (the `PFActiveProject` class defines a `__getitem__` method that calls `get_obj` without optional arguments):"
   ]
  },
  {
   "cell_type": "code",
   "execution_count": 10,
   "metadata": {},
   "outputs": [],
   "source": [
    "terminals = pfp[\n",
    "    r\"Network Model\\Network Data\\test_active_project_interface\\Grid\\*.ElmTerm\"\n",
    "]"
   ]
  },
  {
   "cell_type": "markdown",
   "metadata": {},
   "source": [
    "The `get_obj` command can become verbose with many keyword arguments. This can be inconvenient, for example when you have to call the method many times with the same arguments. `powfacpy` provides the `get_object_partial` method which returns a `Callable`. This way you can define new variations of `get_obj`:  "
   ]
  },
  {
   "cell_type": "code",
   "execution_count": 11,
   "metadata": {},
   "outputs": [],
   "source": [
    "get_obj_subf = pfp.get_obj_partial(include_subfolders=True)\n",
    "# This can now be used with further arguments of 'get_obj' as follows (and will always assume 'include_subfolders=True'):\n",
    "terminals = get_obj_subf(\"*.ElmTerm\", parent_folder=grid_folder)"
   ]
  },
  {
   "cell_type": "markdown",
   "metadata": {},
   "source": [
    "Under the hood the `partial` function from the built-in `functools` module of Python is used (it is actually pretty simple to do the above with any Python method/function). Note that for the commonly required inclusion of subfolders in the search there is actually a separate method `get_obj_including_subfolders` available (another alternative for network objects in `get_calc_relevant_obj` as described below).\n",
    "\n",
    "An alternative to `pfp.get_obj` is `pfp.get_unique_obj`. Use this function if you want to access a single unique object (i.e. an object that you expect to only exist once) from the database and want to avoid the `[0]` (which is easily forgotten)."
   ]
  },
  {
   "cell_type": "code",
   "execution_count": 12,
   "metadata": {},
   "outputs": [],
   "source": [
    "terminal_1 = pfp.get_unique_obj(\n",
    "    r\"Network Model\\Network Data\\test_active_project_interface\\Grid\\Terminal HV 1\"\n",
    ")"
   ]
  },
  {
   "attachments": {},
   "cell_type": "markdown",
   "metadata": {},
   "source": [
    "`get_unique_obj` will throw an error if the specified path is not attributable to a single unique object (i.e. also when two or more objects are found).\n",
    "\n",
    "Finally,  yet another alternative for getting network objects is `get_calc_relevant_obj`: *powfacpy* wraps the `GetCalcRelevenatObjects` method and adds optional arguments, similar to `get_obj`:"
   ]
  },
  {
   "cell_type": "code",
   "execution_count": 13,
   "metadata": {},
   "outputs": [],
   "source": [
    "terminals = pfp.get_calc_relevant_obj(\n",
    "    \"ElmTerm\", error_if_non_existent=False, includeOutOfService=0\n",
    ")"
   ]
  },
  {
   "cell_type": "markdown",
   "metadata": {},
   "source": [
    "# Accessing Project Folders and Data\n",
    "The `PFActiveProject` class defines a number of properties to directly access relevant project folders (under the hood, the `GetProjectFolder` and `GetDataFolder` methods are used). Here are some examples (you may just type `pfp.folder` and your IDE will autocomplete all the properties): "
   ]
  },
  {
   "cell_type": "code",
   "execution_count": 14,
   "metadata": {},
   "outputs": [
    {
     "data": {
      "text/plain": [
       "<powerfactory.DataObject <l1>\\seberlein.IntUser\\powfacpy\\powfacpy_tests_copy_where_tests_run.IntPrj\\Network Model.IntPrjfolder\\Operation Scenarios.IntPrjfolder</l1>>"
      ]
     },
     "execution_count": 14,
     "metadata": {},
     "output_type": "execute_result"
    }
   ],
   "source": [
    "pfp.study_cases_folder  # This is a getter property returning StudyCases.IntPrjfolder\n",
    "pfp.network_model_folder\n",
    "pfp.zones_folder\n",
    "pfp.variations_folder\n",
    "pfp.operation_scenarios_folder\n",
    "# ..."
   ]
  },
  {
   "cell_type": "markdown",
   "metadata": {},
   "source": [
    "To get all active grids/networks (ElmNet) use:"
   ]
  },
  {
   "cell_type": "code",
   "execution_count": 15,
   "metadata": {},
   "outputs": [],
   "source": [
    "active_networks = pfp.get_active_networks()\n",
    "# pfp.app.GetCalcRelevantObjects(\".ElmNet\") also returns the summary grid in the study case which is usually not desired."
   ]
  },
  {
   "cell_type": "markdown",
   "metadata": {},
   "source": [
    "# Getting Objects from the Active Study Case\n",
    "The native `GetFromStudyCase` method returns the first object found that satisfies the criteria or creates a new object in the active study case. This is a common source of errors when more than one object satisfies the criteria and this goes unnoticed (this often happens for example when users work on the same project with different language settings). You can use the *powfacpy* method instead which prints a warning or raises an error if the the object found is not unique:"
   ]
  },
  {
   "cell_type": "code",
   "execution_count": 16,
   "metadata": {},
   "outputs": [
    {
     "name": "stderr",
     "output_type": "stream",
     "text": [
      "d:\\User\\seberlein\\FraunhIEE-UniKassel-PowSysStability\\powfacpy\\docs\\tutorials\\..\\..\\src\\powfacpy\\base\\active_project.py:173: UserWarning: The returned *.ElmRes object is not unique in the  study case: 'Study Cases\\test_active_project_interface\\Study Case 1'. Make sure that the correct *.ElmRes object is used.\n",
      "  warn(\n"
     ]
    }
   ],
   "source": [
    "results_obj = pfp.get_from_study_case(\"ElmRes\", if_not_unique=\"warning\")"
   ]
  },
  {
   "cell_type": "markdown",
   "metadata": {},
   "source": [
    "# Type Hints\n",
    "Type hints are used in Python to improve the readability and code completion, but do not actually affect the excuted code (except when you do static type checking). They are often seen in function/method definitions and are preceded by a *colon*, e.g.:"
   ]
  },
  {
   "cell_type": "code",
   "execution_count": 17,
   "metadata": {},
   "outputs": [],
   "source": [
    "def add(a: int, b: int) -> int:\n",
    "    return a + b"
   ]
  },
  {
   "cell_type": "markdown",
   "metadata": {},
   "source": [
    "This means that the function expects two input arguments of type integer and returns an integer. *powfacpy* defines protocol classes for (almost) all *PowerFactory* classes (more than 200) from the scripting reference (with very few exceptions) and a few additional classes (such as 'IntSite' which is not mentioned in the scripting reference). \n",
    "\n",
    "In the following example a type hint is used (':ElmTerm'). Your IDE will then autocomplete all attributes (methods and data) of the variable 'terminal':"
   ]
  },
  {
   "cell_type": "code",
   "execution_count": 18,
   "metadata": {},
   "outputs": [
    {
     "data": {
      "text/plain": [
       "110.0"
      ]
     },
     "execution_count": 18,
     "metadata": {},
     "output_type": "execute_result"
    }
   ],
   "source": [
    "from powfacpy.pf_class_protocols import ElmTerm\n",
    "\n",
    "terminal: ElmTerm = pfp.get_unique_obj(\n",
    "    r\"Network Model\\Network Data\\test_active_project_interface\\Grid\\Terminal HV 1\"\n",
    ")\n",
    "terminal.uknom"
   ]
  },
  {
   "cell_type": "markdown",
   "metadata": {},
   "source": [
    "Any modern IDE should autocomplete your code while writing:\n",
    "\n",
    "![type_hints](figures/type_hints.png)\n",
    "\n",
    "Note that this also works with lists:"
   ]
  },
  {
   "cell_type": "code",
   "execution_count": 19,
   "metadata": {},
   "outputs": [],
   "source": [
    "terminals: list[ElmTerm] = pfp.get_calc_relevant_obj(\"ElmTerm\")"
   ]
  },
  {
   "cell_type": "markdown",
   "metadata": {},
   "source": [
    "# Setting and Getting Object Attributes\n",
    "How about setting data in the database? You can set attributes of an object as follows:"
   ]
  },
  {
   "cell_type": "code",
   "execution_count": 20,
   "metadata": {},
   "outputs": [],
   "source": [
    "pfp.set_attr(\n",
    "    r\"Network Model\\Network Data\\test_active_project_interface\\Grid\\Terminal MV\",\n",
    "    {\"uknom\": 33, \"outserv\": 0},\n",
    ")"
   ]
  },
  {
   "cell_type": "markdown",
   "metadata": {},
   "source": [
    "So with only one command we set the attributes \"uknom\" and \"outserv\" of the terminal. This saves time and is also very readable code.\n",
    "Note that the method `set_attr` accepts the path (string) but also a *PowerFactory* object. For example, we could also use the object `mv_terminal` that we loaded above:"
   ]
  },
  {
   "cell_type": "code",
   "execution_count": 21,
   "metadata": {},
   "outputs": [],
   "source": [
    "pfp.set_attr(mv_terminal, {\"uknom\": 33, \"outserv\": 0})"
   ]
  },
  {
   "cell_type": "markdown",
   "metadata": {},
   "source": [
    "This applies to many other methods in `powfacpy`. Loading the object only once and then using the object can be more efficient than using the path string many times.\n",
    "\n",
    "If you want to get an attribute of an object, write: "
   ]
  },
  {
   "cell_type": "code",
   "execution_count": 22,
   "metadata": {},
   "outputs": [],
   "source": [
    "nominal_voltage = pfp.get_attr(\n",
    "    r\"Network Model\\Network Data\\test_active_project_interface\\Grid\\Terminal MV\",\n",
    "    \"uknom\",\n",
    ")\n",
    "\n",
    "\n",
    "# Equivalent:\n",
    "nominal_voltage = pfp.get_attr(mv_terminal, \"uknom\")\n",
    "nominal_voltage = pfp.get_attr(\n",
    "    \"Terminal MV\",\n",
    "    \"uknom\",\n",
    "    parent_folder=r\"Network Model\\Network Data\\test_active_project_interface\\Grid\",\n",
    ")"
   ]
  },
  {
   "cell_type": "markdown",
   "metadata": {},
   "source": [
    "# Creating Objects and Directories\n",
    "If you want to create a new object, use:"
   ]
  },
  {
   "cell_type": "code",
   "execution_count": 23,
   "metadata": {},
   "outputs": [],
   "source": [
    "from powfacpy.pf_class_protocols import BlkDef, IntPrjfolder\n",
    "\n",
    "new_obj: BlkDef = pfp.create_by_path(r\"Library\\Dynamic Models\\dummy.BlkDef\")"
   ]
  },
  {
   "cell_type": "markdown",
   "metadata": {},
   "source": [
    "This will create an object of class \"BlkDef\" with the name \"dummy\" in the folder \"Library\\Dynamic Models\". You can also use"
   ]
  },
  {
   "cell_type": "code",
   "execution_count": 24,
   "metadata": {},
   "outputs": [],
   "source": [
    "new_obj: BlkDef = pfp.create_in_folder(\n",
    "    \"dummy.BlkDef\", r\"Library\\Dynamic Models\", overwrite=True\n",
    ")\n",
    "\n",
    "\n",
    "# Or equivalent:\n",
<<<<<<< HEAD
    "models_folder: IntPrjfolder = pfp.get_unique_obj(r\"Library\\Dynamic Models\")\n",
=======
    "models_folder: IntPrjfolder = pfp.get_single_obj(r\"Library\\Dynamic Models\")\n",
>>>>>>> e43e8034
    "new_obj: BlkDef = pfp.create_in_folder(\"dummy.BlkDef\", models_folder, overwrite=True)"
   ]
  },
  {
   "attachments": {},
   "cell_type": "markdown",
   "metadata": {},
   "source": [
    "which will overwrite the former object (this avoids that *PowerFactory* creates *dummy(1), dummy(2), ...* every time the code is run). `overwrite=True` is the default setting. \n",
    "\n",
    "To create a directory, i.e. a nested folder structure, use"
   ]
  },
  {
   "cell_type": "code",
   "execution_count": 25,
   "metadata": {},
   "outputs": [
    {
     "data": {
      "text/plain": [
       "<powerfactory.DataObject <l1>\\seberlein.IntUser\\powfacpy\\powfacpy_tests_copy_where_tests_run.IntPrj\\Study Cases.IntPrjfolder\\New Study Case\\Cases Normal Opration</l1>>"
      ]
     },
     "execution_count": 25,
     "metadata": {},
     "output_type": "execute_result"
    }
   ],
   "source": [
    "pfp.create_directory(\n",
    "    r\"New Study Case\\Cases Normal Opration\", parent_folder=\"Study Cases\"\n",
    ")"
   ]
  },
  {
   "cell_type": "markdown",
   "metadata": {},
   "source": [
    "# Copying Objects\n",
    "The method `copy_obj` can be seen as a method that uses `get_obj` as a first step to access objects and then copies them to a target folder under the hood. Therefore, `copy_obj` shares many (optional) input arguments with `get_obj` to first get the objects to be copied. Additionally, a target folder is required. For example, to copy all objects from a source folder to a target folder, write"
   ]
  },
  {
   "cell_type": "code",
   "execution_count": 26,
   "metadata": {},
   "outputs": [],
   "source": [
    "source_folder = r\"Library\\Dynamic Models\\TestDummyFolder\"\n",
    "target_folder = r\"Library\\Dynamic Models\\TestCopyMultiple\"\n",
    "new_copied_objects = pfp.copy_obj(\"*\", target_folder, parent_folder=source_folder)"
   ]
  },
  {
   "cell_type": "markdown",
   "metadata": {},
   "source": [
    "Note that `parent folder` is an optional argument (used for the **source**), so you could also specify the full object path as the first argument instead of using `*` (similar to `get_obj`). To select certain objects from the source folder, you can use optional arguments like `condition` or `include_subfolders`, also similar to the `get_obj` method. The method also accepts a list of *PowerFactory* objects:"
   ]
  },
  {
   "cell_type": "code",
   "execution_count": 27,
   "metadata": {},
   "outputs": [],
   "source": [
    "list_of_objects_to_copy = pfp.get_obj(\"*\", parent_folder=source_folder)\n",
    "target_folder_obj = pfp.get_unique_obj(r\"Library\\Dynamic Models\\TestCopyMultiple\")\n",
    "new_copied_objects = pfp.copy_obj(\n",
    "    list_of_objects_to_copy, target_folder_obj, overwrite=True\n",
    ")"
   ]
  },
  {
   "cell_type": "markdown",
   "metadata": {},
   "source": [
    "Note that the target folder object (instead of a path string) is used (second argument)."
   ]
  },
  {
   "cell_type": "markdown",
   "metadata": {},
   "source": [
    "If you want to copy a single object, use `copy_single_obj`. You have the option to give it a new name (`loc_name` attribute):"
   ]
  },
  {
   "cell_type": "code",
   "execution_count": 28,
   "metadata": {},
   "outputs": [],
   "source": [
    "new_copy = pfp.copy_single_obj(\n",
    "    r\"Library\\Dynamic Models\\Linear_interpolation\",\n",
    "    r\"Library\\Dynamic Models\\TestCopy\",\n",
    "    new_name=\"new_dummy_name\",\n",
    ")"
   ]
  },
  {
   "cell_type": "markdown",
   "metadata": {},
   "source": [
    "First input here is the path of the object to be copied, but you can also use a *PowerFactory* object."
   ]
  },
  {
   "cell_type": "markdown",
   "metadata": {},
   "source": [
    "# Deleting Objects\n",
    "Deleting objects works in a similar fashion, because under the hood it uses `get_obj` and deletes the returned objects in the second step."
   ]
  },
  {
   "cell_type": "code",
   "execution_count": 29,
   "metadata": {},
   "outputs": [],
   "source": [
    "pfp.delete_obj(\n",
    "    \"to_be_deleted*\",\n",
    "    parent_folder=r\"Library\\Dynamic Models\\TestDelete\",\n",
    "    include_subfolders=True,\n",
    "    error_if_non_existent=False,\n",
    ")"
   ]
  },
  {
   "cell_type": "markdown",
   "metadata": {},
   "source": [
    "And of course you could also use *PowerFactory* objects as an input:"
   ]
  },
  {
   "cell_type": "code",
   "execution_count": 30,
   "metadata": {},
   "outputs": [],
   "source": [
    "objects_in_folder = pfp.get_obj(\n",
    "    \"to_be_deleted*\",\n",
    "    parent_folder=r\"Library\\Dynamic Models\\TestDelete\",\n",
    "    error_if_non_existent=False,\n",
    ")\n",
    "\n",
    "pfp.delete_obj(objects_in_folder, error_if_non_existent=False)"
   ]
  },
  {
   "cell_type": "markdown",
   "metadata": {},
   "source": [
    "You can also delete all objects in a folder:"
   ]
  },
  {
   "cell_type": "code",
   "execution_count": 31,
   "metadata": {},
   "outputs": [],
   "source": [
    "pfp.clear_folder(\"Library\\Dynamic Models\\TestDelete\")"
   ]
  },
  {
   "cell_type": "markdown",
   "metadata": {},
   "source": [
    "# Further Useful Methods\n",
    "Further helpful methods are briefly described in the following.\n",
    "`get_upstream_obj` returns an upsream object that meets a condition (i.e. the method goes upwards in the folder hierarchy until a parent object is found that meets the condition).\n",
    "\n",
    "Here this is used to find the grid that contains a given object:"
   ]
  },
  {
   "cell_type": "code",
   "execution_count": 32,
   "metadata": {},
   "outputs": [
    {
     "name": "stdout",
     "output_type": "stream",
     "text": [
      "Network Model\\Network Data\\test_database_interface\\Grid\n"
     ]
    }
   ],
   "source": [
    "obj = pfp.get_unique_obj(\n",
    "    r\"Network Model\\Network Data\\test_database_interface\\Grid\\Voltage source ctrl\\Frequency\"\n",
    ")\n",
    "grid = pfp.get_upstream_obj(obj, lambda x: x.loc_name == \"Grid\")\n",
    "print(pfp.get_path_of_object(grid))"
   ]
  },
  {
   "cell_type": "markdown",
   "metadata": {},
   "source": [
    "`get_path_of_object` returns the path of an object relative to the active project and without any class names. The user can can directly copy the returned string to the data manager to quickly find the object in the *PowerFactory* app.\n",
    "\n",
    "![object path](figures/object_path.png)\n",
    "\n",
    "There are more methods to get the path of an object:"
   ]
  },
  {
   "cell_type": "code",
   "execution_count": 33,
   "metadata": {},
   "outputs": [
    {
     "name": "stdout",
     "output_type": "stream",
     "text": [
      "Network Model\\Network Data\\test_database_interface\\Grid\n",
      "Network Model.IntPrjfolder\\Network Data.IntPrjfolder\\test_database_interface\\Grid.ElmNet\n",
      "\\seberlein\\powfacpy\\powfacpy_tests_copy_where_tests_run\\Network Model\\Network Data\\test_database_interface\\Grid\n",
      "\\seberlein.IntUser\\powfacpy\\powfacpy_tests_copy_where_tests_run.IntPrj\\Network Model.IntPrjfolder\\Network Data.IntPrjfolder\\test_database_interface\\Grid.ElmNet\n"
     ]
    }
   ],
   "source": [
    "print(pfp.get_path_of_object(grid))  # path inside project\n",
    "print(pfp.get_path_of_obj_with_class_names(grid))\n",
    "print(pfp.get_full_path_of_object(grid))  # full path in database\n",
    "print(pfp.get_full_path_of_object_with_class_names(grid))"
   ]
  },
  {
   "cell_type": "markdown",
   "metadata": {},
   "source": [
    "# The Folder Class\n",
    "Most of the functionality described above is not limited to the folder of the active project, but can be used with any folder in the database. The class 'Folder' can be used with any folder. Path input arguments are then relative to that folder (and not to the active project as above, unless of course a 'parent_folder' is specified):"
   ]
  },
  {
   "cell_type": "code",
   "execution_count": 34,
   "metadata": {},
   "outputs": [
    {
     "name": "stdout",
     "output_type": "stream",
     "text": [
      "test_active_project_interface\\Grid\n"
     ]
    }
   ],
   "source": [
    "from powfacpy.base.folder import Folder\n",
    "\n",
    "network_data_folder = Folder(r\"Network Model\\Network Data\", app)\n",
    "\n",
    "\n",
    "grid = network_data_folder.get_unique_obj(\n",
    "    \"test_active_project_interface\\Grid\"\n",
    ")  # relative to 'Network Data' folder\n",
    "\n",
    "\n",
    "print(network_data_folder.get_path_of_object(grid))"
   ]
  },
  {
   "cell_type": "markdown",
   "metadata": {},
   "source": [
    "Note that 'Folder' instances are iterable. For example, you can use a for-loop to iterate through the (direct) children of the folder:  "
   ]
  },
  {
   "cell_type": "code",
   "execution_count": 35,
   "metadata": {},
   "outputs": [
    {
     "name": "stdout",
     "output_type": "stream",
     "text": [
      "Areas\n",
      "Backbones\n",
      "Virtual Power Plants\n",
      "Boundaries\n",
      "Cable Layouts\n",
      "Circuits\n",
      "Distribution correlations\n",
      "Feeders\n",
      "Meteo Stations\n",
      "Operators\n",
      "Owners\n",
      "Paths\n",
      "Routes\n",
      "Zones\n",
      "test_plot_interface\n",
      "network_for_elmfiles\n",
      "test_case_studies\n",
      "test_dyn_sim_interface\n",
      "test_active_project_interface\n",
      "test_network_interface\n",
      "test_results_interface\n",
      "test_database_interface\n",
      "test_model_exchange_interfaces\n"
     ]
    }
   ],
   "source": [
    "for object in network_data_folder:\n",
    "    print(network_data_folder.get_path_of_object(object))"
   ]
  }
 ],
 "metadata": {
  "kernelspec": {
   "display_name": "venv",
   "language": "python",
   "name": "python3"
  },
  "language_info": {
   "codemirror_mode": {
    "name": "ipython",
    "version": 3
   },
   "file_extension": ".py",
   "mimetype": "text/x-python",
   "name": "python",
   "nbconvert_exporter": "python",
   "pygments_lexer": "ipython3",
   "version": "3.11.7"
  },
  "orig_nbformat": 4
 },
 "nbformat": 4,
 "nbformat_minor": 2
}<|MERGE_RESOLUTION|>--- conflicted
+++ resolved
@@ -33,11 +33,8 @@
    "cell_type": "markdown",
    "metadata": {},
    "source": [
-<<<<<<< HEAD
-    "**The tutorials have been moved to the [website](../_site/docs/tutorials/overview.html). The version here is no longer maintained.**\n",
-    "\n",
-=======
->>>>>>> e43e8034
+    "**The tutorials have been moved to the [website](https://fraunhiee-unikassel-powsysstability.github.io/powfacpy/docs/tutorials/overview.html). The version here is no longer maintained.**\n",
+    "\n",
     "This tutorial gives an overview of the interaction with the *PowerFactory* database using *powfacpy*. The methods introduced in this tutorial serve as a basis to do more complex things and to write more readable code using less lines of code. Furthermore, the error messages *powfacpy* provides are a great help when debugging larger scripts or in larger projects that use the python API of *PowerFactory*.  \n",
     "\n",
     "For a complete list of classes and methods, please have a look at the *API* Chapter of the documentation or at the source code.\n",
@@ -599,11 +596,7 @@
     "\n",
     "\n",
     "# Or equivalent:\n",
-<<<<<<< HEAD
     "models_folder: IntPrjfolder = pfp.get_unique_obj(r\"Library\\Dynamic Models\")\n",
-=======
-    "models_folder: IntPrjfolder = pfp.get_single_obj(r\"Library\\Dynamic Models\")\n",
->>>>>>> e43e8034
     "new_obj: BlkDef = pfp.create_in_folder(\"dummy.BlkDef\", models_folder, overwrite=True)"
    ]
   },
