--- conflicted
+++ resolved
@@ -237,11 +237,7 @@
    "cell_type": "markdown",
    "metadata": {},
    "source": [
-<<<<<<< HEAD
     "Under the hood the `partial` function from the built-in `functools` module of Python is used (it is actually pretty simple to do the above with any Python method/function). Note that for the commonly required inclusion of subfolders in the search there is actually a separate method `get_obj_including_subfolders` available (another alternative for network objects in `get_calc_relevant_obj` as described below).\n",
-=======
-    "Under the hood the `partial` function from the built-in `functools` module of Python is used (it is actually pretty simple to do the above with any Python method/function). Note that for the commonly required inclusion of subfolders in the search there is actually a separate method `get_obj_inc_subf` available.\n",
->>>>>>> d0e3a3ae
     "\n",
     "An alternative to `pfp.get_obj` is `pfp.get_unique_obj`. Use this function if you want to access a single unique object (i.e. an object that you expect to only exist once) from the database and want to avoid the `[0]` (which is easily forgotten)."
    ]
