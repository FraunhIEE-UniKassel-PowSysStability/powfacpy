--- conflicted
+++ resolved
@@ -4,11 +4,8 @@
 
 [project]
 name = "powfacpy"
-<<<<<<< HEAD
 version = "0.3.6"
-=======
-version = "0.3.5"
->>>>>>> d88109e5
+
 authors = [
   { name="Sciemon", email="simon.eberlein@gmx.de" },
 ]
