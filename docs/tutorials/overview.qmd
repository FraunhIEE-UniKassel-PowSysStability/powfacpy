---
title: 'Overview'
toc: true
number-sections: true
---

The following tutorials illustrate the functionality of *powfacpy*. You can use the *PowerFactory* project under [*tests\tests_input\powfacpy_tests.pfd*](../../tests/tests_input/) to run the commands in the tutorials locally. You can follow the link to *Github* on the right to download the tutorials in *.qmd* format ([*quarto*](https://quarto.org/)). If you prefer *jupyter* notebook format, you can convert them with `quarto convert <tutorial_name.qmd>` (assuming *quarto* is installed).


## Getting started
Start here with the [getting started tutorial](getting_started.qmd). This tutorial gives an overview of the interaction with the PowerFactory database using powfacpy. The methods introduced in this tutorial serve as a basis to do more complex things and to write more readable code using less lines of code.

## Dynamic Simulation and Plotting
The [tutorial](simulation_and_plotting.qmd) shows how to conveniently simulate and plot with a syntax similar to *matplotlib*. It is also depicted how to export data to *pandas* and *csv* formats and use external plotting libraries such as *matplotlib*.

## Study Cases
The [study cases tutorial](study_cases.qmd) illustrates how to automatically create study cases for parameter studies. 

## Network Matrices and *Pandapower* Interface
This [tutorial](network_matrices_and_pandapower_interface.qmd) demonstrates how to export network matrices such as admittance or Jacobian matrix using the *Pandapower* interface as an intermediate step.

<<<<<<< HEAD
## Topology and Groupings
The [tutorial on topology and groupings](topology_and_groupings.qmd) focuses on the grouping of network elements into boundaries, zones and areas.
=======
## CGMES model exchange
In the [cgmes model exchange tutorial](cgmes_model_exchange.qmd) you can learn how to get started with the application.model_exchange tool to export, import or update grid models using CGMES.
>>>>>>> d67e76f4
<|MERGE_RESOLUTION|>--- conflicted
+++ resolved
@@ -19,10 +19,8 @@
 ## Network Matrices and *Pandapower* Interface
 This [tutorial](network_matrices_and_pandapower_interface.qmd) demonstrates how to export network matrices such as admittance or Jacobian matrix using the *Pandapower* interface as an intermediate step.
 
-<<<<<<< HEAD
 ## Topology and Groupings
 The [tutorial on topology and groupings](topology_and_groupings.qmd) focuses on the grouping of network elements into boundaries, zones and areas.
-=======
-## CGMES model exchange
-In the [cgmes model exchange tutorial](cgmes_model_exchange.qmd) you can learn how to get started with the application.model_exchange tool to export, import or update grid models using CGMES.
->>>>>>> d67e76f4
+
+## CGMES Model Exchange
+In the [cgmes model exchange tutorial](cgmes_model_exchange.qmd) you can learn how to get started with the application.model_exchange tool to export, import or update grid models using CGMES.