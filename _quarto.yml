project:
  type: website

metadata-files:
  - _sidebar.yml
  
website:
  title: "powfacpy"
  page-navigation: true
  back-to-top-navigation: true
  repo-url: https://github.com/FraunhIEE-UniKassel-PowSysStability/powfacpy 
  repo-actions: [edit, source, issue]
  navbar:
    left:
      - text: Home
        href: docs/index.qmd
      - text: Tutorials
        href: docs/tutorials/overview.qmd 
      - text: Docs
        href: docs/docs/overview.qmd 
    tools:
      - icon: github
        href: https://github.com/FraunhIEE-UniKassel-PowSysStability/powfacpy  
  sidebar:
    - title: "Tutorials"
      style: "docked"
      contents:
        - docs/tutorials/overview.qmd
        - docs/tutorials/getting_started.qmd
        - docs/tutorials/simulation_and_plotting.qmd
        - docs/tutorials/study_cases.qmd
        - docs/tutorials/network_matrices_and_pandapower_interface.qmd
<<<<<<< HEAD
        - docs/tutorials/topology_and_groupings.qmd
=======
        - docs/tutorials/cgmes_model_exchange.qmd
>>>>>>> d67e76f4
    - title: "Docs" 
      style: "docked"
      contents:
        - docs/docs/overview.qmd
        - docs/docs/structure_of_powfacpy.qmd  
        - docs/docs/how_to_contribute.qmd
        - docs/docs/release_notes.qmd    
format:
  html:
    theme: cosmo
    css: styles.css
    toc: true
    
execute:
      freeze: auto  # re-render only when source changes

theme:
  light: flatly
  dark: darkly

quartodoc:
  package: powfacpy
  title: "API"
  source_dir: ./src
  sections:
    - title: API
      desc: ""
      contents:
        - result_variables
        - applications.caching<|MERGE_RESOLUTION|>--- conflicted
+++ resolved
@@ -30,11 +30,8 @@
         - docs/tutorials/simulation_and_plotting.qmd
         - docs/tutorials/study_cases.qmd
         - docs/tutorials/network_matrices_and_pandapower_interface.qmd
-<<<<<<< HEAD
         - docs/tutorials/topology_and_groupings.qmd
-=======
         - docs/tutorials/cgmes_model_exchange.qmd
->>>>>>> d67e76f4
     - title: "Docs" 
       style: "docked"
       contents:
